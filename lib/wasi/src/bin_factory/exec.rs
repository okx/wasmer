--- conflicted
+++ resolved
@@ -29,10 +29,7 @@
     let compiler = store.engine().deterministic_id();
 
     let module = compiled_modules.get_compiled_module(&store, binary.hash().as_str(), compiler);
-<<<<<<< HEAD
-=======
-
->>>>>>> 4629a32d
+
     let module = match (module, binary.entry.as_ref()) {
         (Some(a), _) => a,
         (None, Some(entry)) => {
