--- conflicted
+++ resolved
@@ -171,20 +171,14 @@
         for (ns, exports) in namespaces.into_iter() {
             let import_namespace = js_sys::Object::new();
             for (name, ext) in exports {
-<<<<<<< HEAD
-=======
                 // Annotation is here to prevent spurious IDE warnings.
->>>>>>> 07851371
                 #[allow(unused_unsafe)]
                 unsafe {
                     js_sys::Reflect::set(&import_namespace, &name.into(), &ext.as_jsvalue(store))
                         .expect("Error while setting into the js namespace object");
                 }
             }
-<<<<<<< HEAD
-=======
             // Annotation is here to prevent spurious IDE warnings.
->>>>>>> 07851371
             #[allow(unused_unsafe)]
             unsafe {
                 js_sys::Reflect::set(&imports, &ns.into(), &import_namespace.into())
@@ -246,10 +240,7 @@
 }
 
 impl AsJs for Imports {
-<<<<<<< HEAD
-=======
     // Annotation is here to prevent spurious IDE warnings.
->>>>>>> 07851371
     #[allow(unused_unsafe)]
     fn as_jsvalue(&self, store: &impl AsStoreRef) -> wasm_bindgen::JsValue {
         let imports_object = js_sys::Object::new();
@@ -257,11 +248,8 @@
             let val = unsafe { js_sys::Reflect::get(&imports_object, &namespace.into()).unwrap() };
             if !val.is_undefined() {
                 // If the namespace is already set
-<<<<<<< HEAD
-=======
 
                 // Annotation is here to prevent spurious IDE warnings.
->>>>>>> 07851371
                 #[allow(unused_unsafe)]
                 unsafe {
                     js_sys::Reflect::set(
