--- conflicted
+++ resolved
@@ -67,12 +67,9 @@
 regex = "1.6.0"
 toml = "0.5.9"
 url = "2.3.1"
-<<<<<<< HEAD
 libc = { version = "^0.2", default-features = false }
-=======
 nuke-dir = { version = "0.1.0", optional = true }
 webc = { version = "3.0.1", optional = true }
->>>>>>> 16ebfd4e
 
 [build-dependencies]
 chrono = { version = "^0.4", default-features = false, features = [ "std", "clock" ] }
